--- conflicted
+++ resolved
@@ -1,10 +1,6 @@
 PDFLATEX=cat /dev/null | pdflatex
 SCH=../../Schematic
-<<<<<<< HEAD
-PDFS= ArtixPower.pdf Booster.pdf DriverSet.1.pdf DriverSet.2.pdf DriverSet.3.pdf DriverSet.4.pdf DriverSet.5.pdf\
-=======
 PDFS= ArtixPower.pdf Reset.pdf Booster.pdf DriverSet.1.pdf DriverSet.2.pdf DriverSet.3.pdf DriverSet.4.pdf DriverSet.5.pdf\
->>>>>>> fc8049aa
       Interface.1.pdf Interface.pdf Interface.2.pdf Interface.3.pdf Interface.4.pdf Interface.5.pdf \
       Interface.6.pdf Interface.7.pdf ParallelPair.pdf \
       ParallelReg.pdf Pump.pdf SerialDriver.pdf SerialRegulator.pdf DrainRegulator.pdf \
