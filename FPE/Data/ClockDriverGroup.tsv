<<<<<<< HEAD
0	Parallel High Offset	16.5	-16.5	0	9.9	0	9.9	V	Parallel Low
1	Parallel Low	16.5	-16.5	0	-13.2	-7	-10.5	V	
2	Serial High	16.5	-16.5	15.0	-10.3	4.5	-3	V	
3	Serial Low Offset	16.5	-16.5	0	-9.9	0	-9.9	V	Serial High
4	Reset High	16.5	-16.5	15.0	-10.3	14	-2	V	
5	Reset Low Offset	16.5	-16.5	0	-9.9	0	-9.9	V	Reset High
6	Input Diode High	16.5	-16.5	0	15.0	0	11	V	
7	Input Diode Low	16.5	-16.5	0	15.0	0	11	V	
=======
0	Parallel High	16.5	-16.5	0	9.9	-10	3.0	V	Parallel Low
1	Parallel Low	16.5	-16.5	0	-13.2	-10	0	V	
2	Serial High	16.5	-16.5	15.0	-10.3	-10.3	4.5	V	
3	Serial Low	16.5	-16.5	0	-9.9	-11.5	4.5	V	Serial High
4	Reset High	16.5	-16.5	15.0	-10.3	-10.3	4.5	V	
5	Reset Low	16.5	-16.5	0	-9.9	-9.9	4.5	V	Reset High
6	Input Diode High	16.5	-16.5	0	15.0	0	14.5	V	
7	Input Diode Low	16.5	-16.5	0	15.0	0	14.5	V	
>>>>>>> fc8049aa
<|MERGE_RESOLUTION|>--- conflicted
+++ resolved
@@ -1,13 +1,3 @@
-<<<<<<< HEAD
-0	Parallel High Offset	16.5	-16.5	0	9.9	0	9.9	V	Parallel Low
-1	Parallel Low	16.5	-16.5	0	-13.2	-7	-10.5	V	
-2	Serial High	16.5	-16.5	15.0	-10.3	4.5	-3	V	
-3	Serial Low Offset	16.5	-16.5	0	-9.9	0	-9.9	V	Serial High
-4	Reset High	16.5	-16.5	15.0	-10.3	14	-2	V	
-5	Reset Low Offset	16.5	-16.5	0	-9.9	0	-9.9	V	Reset High
-6	Input Diode High	16.5	-16.5	0	15.0	0	11	V	
-7	Input Diode Low	16.5	-16.5	0	15.0	0	11	V	
-=======
 0	Parallel High	16.5	-16.5	0	9.9	-10	3.0	V	Parallel Low
 1	Parallel Low	16.5	-16.5	0	-13.2	-10	0	V	
 2	Serial High	16.5	-16.5	15.0	-10.3	-10.3	4.5	V	
@@ -15,5 +5,4 @@
 4	Reset High	16.5	-16.5	15.0	-10.3	-10.3	4.5	V	
 5	Reset Low	16.5	-16.5	0	-9.9	-9.9	4.5	V	Reset High
 6	Input Diode High	16.5	-16.5	0	15.0	0	14.5	V	
-7	Input Diode Low	16.5	-16.5	0	15.0	0	14.5	V	
->>>>>>> fc8049aa
+7	Input Diode Low	16.5	-16.5	0	15.0	0	14.5	V	