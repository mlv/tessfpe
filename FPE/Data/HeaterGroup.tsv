0	Heater 1 Current	273	-273	0	227			mA	
1	Heater 2 Current	273	-273	0	227			mA	
2	Heater 3 Current	273	-273	0	227			mA	
<<<<<<< HEAD
3	HK Bias 1	-27.27	27.27					uA	
4	HK Bias 2	-27.27	27.27					uA	
5	HK Bias 3	-27.27	27.27					uA	
6	HK Bias 4	-27.27	27.27					uA	
7	HK Bias 5	-27.27	27.27					uA	
=======
3	Video GND	16.5	-16.5					V	
4	Driver GND	16.5	-16.5					V	
5	HK Bias	-27.27	27.27					uA	
6	Driver Temperature	360	-360					K	
7	Interface Temperature	360	-360					K	
>>>>>>> fc8049aa
<|MERGE_RESOLUTION|>--- conflicted
+++ resolved
@@ -1,16 +1,8 @@
 0	Heater 1 Current	273	-273	0	227			mA	
 1	Heater 2 Current	273	-273	0	227			mA	
 2	Heater 3 Current	273	-273	0	227			mA	
-<<<<<<< HEAD
-3	HK Bias 1	-27.27	27.27					uA	
-4	HK Bias 2	-27.27	27.27					uA	
-5	HK Bias 3	-27.27	27.27					uA	
-6	HK Bias 4	-27.27	27.27					uA	
-7	HK Bias 5	-27.27	27.27					uA	
-=======
 3	Video GND	16.5	-16.5					V	
 4	Driver GND	16.5	-16.5					V	
 5	HK Bias	-27.27	27.27					uA	
 6	Driver Temperature	360	-360					K	
-7	Interface Temperature	360	-360					K	
->>>>>>> fc8049aa
+7	Interface Temperature	360	-360					K	