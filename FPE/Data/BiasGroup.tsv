--- conflicted
+++ resolved
@@ -1,17 +1,3 @@
-<<<<<<< HEAD
-0	Output Gate	16.5	-16.5	-8.0	4.0	-8	1	V	
-1	Input Gate 1	16.5	-16.5	-8.0	4.0	-8	1	V	
-2	Input Gate 2	16.5	-16.5	-8.0	4.0	-8	1	V	
-3	Scupper	16.5	-16.5	0	15.0	1	11	V	
-4	Reset Drain	16.5	-16.5	0	15.0	0	10	V	
-5	Backside	16.5	-16.5	0	5.0	0	3.75	V	
-6	Substrate	82	-82 	0	-50	-3	-37	V	
-7	Board Temperature	360	-360					K	
-8	Output Drain A Offset	27.3	-27.3	0	10	0	10	V	Reset Drain
-9	Output Drain B Offset	27.3	-27.3	0	10	0	10	V	Reset Drain
-10	Output Drain C Offset	27.3	-27.3	0	10	0	10	V	Reset Drain
-11	Output Drain D Offset	27.3	-27.3	0	10	0	10	V	Reset Drain
-=======
 0	Output Gate	16.5	-16.5	-8.0	4.0	-8.0	4.0	V	
 1	Input Gate 1	16.5	-16.5	-8.0	4.0	-8.0	4.0	V	
 2	Input Gate 2	16.5	-16.5	-8.0	4.0	-8.0	4.0	V	
@@ -24,7 +10,6 @@
 9	Output Drain B	27.3	-27.3	0	10.0	0	22	V	Reset Drain
 10	Output Drain C	27.3	-27.3	0	10.0	0	22	V	Reset Drain
 11	Output Drain D	27.3	-27.3	0	10.0	0	22	V	Reset Drain
->>>>>>> fc8049aa
 12	Output Source A	27.3	-27.3					V	
 13	Output Source B	27.3	-27.3					V	
 14	Output Source C	27.3	-27.3					V	
